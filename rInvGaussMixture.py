--- conflicted
+++ resolved
@@ -2,7 +2,7 @@
 from math import sqrt, log, exp
 from scipy.optimize import minimize, fmin_bfgs
 from tqdm import trange
-from rInverseGaussian.rInvGauss import rInvGauss
+from rInvGauss import rInvGauss
 from sklearn.cluster import KMeans
 import abc
 
@@ -76,12 +76,8 @@
         if self._n_components > 1:
             l2 = self.score(X)
             max_iter = self.n_iter_
-<<<<<<< HEAD
-            old_l = 0
-=======
             l1 = 0
             l2_inf = 0
->>>>>>> 0797faba
             pbar = trange(self.n_iter_)
             for _ in pbar:
                 max_iter -= 1
